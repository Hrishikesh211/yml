services:
  airflow-webserver:
    image: apache/airflow:2.9.3
    environment:
      - AIRFLOW__CORE__EXECUTOR=LocalExecutor
      - AIRFLOW__DATABASE__SQL_ALCHEMY_CONN=postgresql+psycopg2://yuoiyqabqs:KhtjzbA4aw$$xN43O@airflow-app.postgres.database.azure.com:5432/postgres
      - AIRFLOW__CORE__LOAD_EXAMPLES=False
<<<<<<< HEAD
=======
      - AIRFLOW__WEBSERVER__BASE_URL=https://myml-gxgba7e4fcgyhhff.southindia-01.azurewebsites.net
>>>>>>> a815d024
      - _AIRFLOW_DB_MIGRATE=true
      - _AIRFLOW_WWW_USER_CREATE=true
      - _AIRFLOW_WWW_USER_USERNAME=admin
      - _AIRFLOW_WWW_USER_PASSWORD=admin
      - AIRFLOW__LOGGING__LOGGING_LEVEL=INFO
      - AIRFLOW__CORE__DAGBAG_IMPORT_TIMEOUT=60
      - AIRFLOW__CORE__ENABLE_XCOM_PICKLING=True
<<<<<<< HEAD
      - AIRFLOW__WEBSERVER__SECRET_KEY=HdRmUIde3UqviEYoXUm66rMO
    volumes:
      - ${WEBAPP_STORAGE_HOME}/dags:/opt/airflow/dags
      - ${WEBAPP_STORAGE_HOME}/logs:/opt/airflow/logs
      - ${WEBAPP_STORAGE_HOME}/dags/requirements.txt:/requirements.txt
=======
      - AIRFLOW__LOGGING__BASE_LOG_FOLDER=/opt/airflow/logs
      - AZURE_FUNCTIONS_URL = https://manoj-azure-functions-weaviate.azurewebsites.net/api/weaviate_storage_trigger?code=kROZ6bIGyTQCLHhk3acASnzp3z4tXFw5N17224kkMuFZAzFuXD1bLQ==
>>>>>>> a815d024
    ports:
      - "8080:8080"
    command:
      - bash
      - -c
      - |
        echo "Starting Airflow Webserver setup..."
        airflow db init
        echo "Database initialized."
        airflow users create -r Admin -u admin -e admin@example.com -f Admin -l User -p admin --if-not-exists
        echo "Admin user created."
        echo "Starting Airflow Webserver..."
        airflow webserver
  airflow-scheduler:
    image: apache/airflow:2.9.3
    environment:
      - AIRFLOW__CORE__EXECUTOR=LocalExecutor
      - AIRFLOW__DATABASE__SQL_ALCHEMY_CONN=postgresql+psycopg2://yuoiyqabqs:KhtjzbA4aw$$xN43O@airflow-app.postgres.database.azure.com:5432/postgres
      - AIRFLOW__CORE__LOAD_EXAMPLES=False
<<<<<<< HEAD
=======
      - AIRFLOW__WEBSERVER__BASE_URL=https://myml-gxgba7e4fcgyhhff.southindia-01.azurewebsites.net
>>>>>>> a815d024
      - _AIRFLOW_DB_MIGRATE=true
      - _AIRFLOW_WWW_USER_CREATE=true
      - _AIRFLOW_WWW_USER_USERNAME=admin
      - _AIRFLOW_WWW_USER_PASSWORD=admin
      - AIRFLOW__LOGGING__LOGGING_LEVEL=INFO
      - AIRFLOW__CORE__DAGBAG_IMPORT_TIMEOUT=60
      - AIRFLOW__CORE__ENABLE_XCOM_PICKLING=True
<<<<<<< HEAD
      - AIRFLOW__WEBSERVER__SECRET_KEY=HdRmUIde3UqviEYoXUm66rMO
    volumes:
      - ./dags:/opt/airflow/dags
=======
      - AIRFLOW__LOGGING__BASE_LOG_FOLDER=/opt/airflow/logs
      - AZURE_FUNCTIONS_URL = https://manoj-azure-functions-weaviate.azurewebsites.net/api/weaviate_storage_trigger?code=kROZ6bIGyTQCLHhk3acASnzp3z4tXFw5N17224kkMuFZAzFuXD1bLQ==
>>>>>>> a815d024
    command:
      - bash
      - -c
      - |
        echo "Waiting for webserver to be ready..."
        sleep 60
        echo "Starting Airflow Scheduler..."
        airflow scheduler
    restart: always
    depends_on:
      - airflow-webserver
<|MERGE_RESOLUTION|>--- conflicted
+++ resolved
@@ -5,10 +5,7 @@
       - AIRFLOW__CORE__EXECUTOR=LocalExecutor
       - AIRFLOW__DATABASE__SQL_ALCHEMY_CONN=postgresql+psycopg2://yuoiyqabqs:KhtjzbA4aw$$xN43O@airflow-app.postgres.database.azure.com:5432/postgres
       - AIRFLOW__CORE__LOAD_EXAMPLES=False
-<<<<<<< HEAD
-=======
-      - AIRFLOW__WEBSERVER__BASE_URL=https://myml-gxgba7e4fcgyhhff.southindia-01.azurewebsites.net
->>>>>>> a815d024
+      - AIRFLOW__WEBSERVER__BASE_URL=http://testp-fjajgnfygchaaef7.eastus-01.azurewebsites.net
       - _AIRFLOW_DB_MIGRATE=true
       - _AIRFLOW_WWW_USER_CREATE=true
       - _AIRFLOW_WWW_USER_USERNAME=admin
@@ -16,16 +13,11 @@
       - AIRFLOW__LOGGING__LOGGING_LEVEL=INFO
       - AIRFLOW__CORE__DAGBAG_IMPORT_TIMEOUT=60
       - AIRFLOW__CORE__ENABLE_XCOM_PICKLING=True
-<<<<<<< HEAD
       - AIRFLOW__WEBSERVER__SECRET_KEY=HdRmUIde3UqviEYoXUm66rMO
     volumes:
       - ${WEBAPP_STORAGE_HOME}/dags:/opt/airflow/dags
       - ${WEBAPP_STORAGE_HOME}/logs:/opt/airflow/logs
       - ${WEBAPP_STORAGE_HOME}/dags/requirements.txt:/requirements.txt
-=======
-      - AIRFLOW__LOGGING__BASE_LOG_FOLDER=/opt/airflow/logs
-      - AZURE_FUNCTIONS_URL = https://manoj-azure-functions-weaviate.azurewebsites.net/api/weaviate_storage_trigger?code=kROZ6bIGyTQCLHhk3acASnzp3z4tXFw5N17224kkMuFZAzFuXD1bLQ==
->>>>>>> a815d024
     ports:
       - "8080:8080"
     command:
@@ -45,25 +37,13 @@
       - AIRFLOW__CORE__EXECUTOR=LocalExecutor
       - AIRFLOW__DATABASE__SQL_ALCHEMY_CONN=postgresql+psycopg2://yuoiyqabqs:KhtjzbA4aw$$xN43O@airflow-app.postgres.database.azure.com:5432/postgres
       - AIRFLOW__CORE__LOAD_EXAMPLES=False
-<<<<<<< HEAD
-=======
-      - AIRFLOW__WEBSERVER__BASE_URL=https://myml-gxgba7e4fcgyhhff.southindia-01.azurewebsites.net
->>>>>>> a815d024
-      - _AIRFLOW_DB_MIGRATE=true
-      - _AIRFLOW_WWW_USER_CREATE=true
-      - _AIRFLOW_WWW_USER_USERNAME=admin
-      - _AIRFLOW_WWW_USER_PASSWORD=admin
+      - AIRFLOW__WEBSERVER__BASE_URL=http://testp-fjajgnfygchaaef7.eastus-01.azurewebsites.net
       - AIRFLOW__LOGGING__LOGGING_LEVEL=INFO
       - AIRFLOW__CORE__DAGBAG_IMPORT_TIMEOUT=60
       - AIRFLOW__CORE__ENABLE_XCOM_PICKLING=True
-<<<<<<< HEAD
       - AIRFLOW__WEBSERVER__SECRET_KEY=HdRmUIde3UqviEYoXUm66rMO
     volumes:
       - ./dags:/opt/airflow/dags
-=======
-      - AIRFLOW__LOGGING__BASE_LOG_FOLDER=/opt/airflow/logs
-      - AZURE_FUNCTIONS_URL = https://manoj-azure-functions-weaviate.azurewebsites.net/api/weaviate_storage_trigger?code=kROZ6bIGyTQCLHhk3acASnzp3z4tXFw5N17224kkMuFZAzFuXD1bLQ==
->>>>>>> a815d024
     command:
       - bash
       - -c
