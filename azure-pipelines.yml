# Starter pipeline
# Start with a minimal pipeline that you can customize to build and deploy your code.
# Add steps that build, run tests, deploy, and more:
# https://aka.ms/yaml

pr: none

trigger:
  branches:
    include:
      - main

pool:
  vmImage: 'ubuntu-latest'

variables:
  RESOURCE_GROUP: myml_group
  WEBAPP_NAME: myml
<<<<<<< HEAD
=======
  # APP_SERVICE_PLAN: ASP-testdockergroup-965b
>>>>>>> a815d024
  COMPOSE_FILE_PATH: 'docker-compose.yml'
  DAGS_PATH: 'Dags'

stages:
  - stage: Deploy
    jobs:
      - job: Deploy
        steps:
          - checkout: self

          - task: AzureCLI@2
            inputs:
              azureSubscription: 'Development Subscription (d8501f72-cc6e-4c07-9f8c-b8523c3b63ec)'
              scriptType: 'bash'
              scriptLocation: 'inlineScript'
              inlineScript: |
                echo "Deploying to Azure Web App using Docker Compose..."

                # Ensure the web app exists
<<<<<<< HEAD
=======
                # az webapp create --resource-group $(RESOURCE_GROUP) --plan $(APP_SERVICE_PLAN) --name $(WEBAPP_NAME) || true
                # Enable app service storage
>>>>>>> a815d024
                az webapp config appsettings set --resource-group $(RESOURCE_GROUP) --name $(WEBAPP_NAME) --settings WEBSITES_ENABLE_APP_SERVICE_STORAGE=TRUE

                # Configure the web app to use Docker Compose from Docker Hub (public repository)
                az webapp config container set --resource-group $(RESOURCE_GROUP) --name $(WEBAPP_NAME) --multicontainer-config-type compose --multicontainer-config-file $(COMPOSE_FILE_PATH)

                # Restart the web app to apply changes
                az webapp restart --resource-group $(RESOURCE_GROUP) --name $(WEBAPP_NAME)
<<<<<<< HEAD

                echo "Transferring the dags directory to /home/dags on the web app..."
                
                # Create a zip file of the dags directory using the variable for its path
                zip -r dags.zip $(DAGS_PATH)
                
                # Use Azure CLI to upload the zip file to the web app's /home directory
                az webapp deploy --resource-group $(RESOURCE_GROUP) --name $(WEBAPP_NAME) --src-path dags.zip --type zip --async

                # SSH into the web app and move the dags directory directly to /home/dags
                az webapp ssh --resource-group $(RESOURCE_GROUP) --name $(WEBAPP_NAME) --command "
                unzip /home/site/wwwroot/dags.zip -d /home/ &&
                mv /home/dags /home/ &&
                rm -rf /home/site/wwwroot/dags.zip"

                echo "Dags directory successfully transferred to /home/dags."
            displayName: 'Deploy to Azure Web App using Docker Compose'
=======
            displayName: 'Deploy to Azure Web App using Docker Compose'
>>>>>>> a815d024
<|MERGE_RESOLUTION|>--- conflicted
+++ resolved
@@ -16,10 +16,7 @@
 variables:
   RESOURCE_GROUP: myml_group
   WEBAPP_NAME: myml
-<<<<<<< HEAD
-=======
   # APP_SERVICE_PLAN: ASP-testdockergroup-965b
->>>>>>> a815d024
   COMPOSE_FILE_PATH: 'docker-compose.yml'
   DAGS_PATH: 'Dags'
 
@@ -39,11 +36,8 @@
                 echo "Deploying to Azure Web App using Docker Compose..."
 
                 # Ensure the web app exists
-<<<<<<< HEAD
-=======
                 # az webapp create --resource-group $(RESOURCE_GROUP) --plan $(APP_SERVICE_PLAN) --name $(WEBAPP_NAME) || true
                 # Enable app service storage
->>>>>>> a815d024
                 az webapp config appsettings set --resource-group $(RESOURCE_GROUP) --name $(WEBAPP_NAME) --settings WEBSITES_ENABLE_APP_SERVICE_STORAGE=TRUE
 
                 # Configure the web app to use Docker Compose from Docker Hub (public repository)
@@ -51,7 +45,6 @@
 
                 # Restart the web app to apply changes
                 az webapp restart --resource-group $(RESOURCE_GROUP) --name $(WEBAPP_NAME)
-<<<<<<< HEAD
 
                 echo "Transferring the dags directory to /home/dags on the web app..."
                 
@@ -69,6 +62,3 @@
 
                 echo "Dags directory successfully transferred to /home/dags."
             displayName: 'Deploy to Azure Web App using Docker Compose'
-=======
-            displayName: 'Deploy to Azure Web App using Docker Compose'
->>>>>>> a815d024
